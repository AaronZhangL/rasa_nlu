--- conflicted
+++ resolved
@@ -14,16 +14,10 @@
 class SpacySklearnTrainer(Trainer):
     SUPPORTED_LANGUAGES = {"en", "de"}
 
-<<<<<<< HEAD
-    def __init__(self, language_name, max_num_threads=1):
+    def __init__(self, language_name, max_num_threads=1, should_fine_tune_spacy_ner=False):
         super(self.__class__, self).__init__(language_name, max_num_threads)
-        self.nlp = spacy.load(self.language_name, parser=False, entity=False)
-=======
-    def __init__(self, language_name, max_num_threads=1, should_fine_tune_spacy_ner=False):
-        super(self.__class__, self).__init__("spacy_sklearn", language_name, max_num_threads)
         self.should_fine_tune_spacy_ner = should_fine_tune_spacy_ner
         self.nlp = self._load_nlp_model(language_name, should_fine_tune_spacy_ner)
->>>>>>> 76a4b1c6
         self.featurizer = SpacyFeaturizer(self.nlp)
         ensure_proper_language_model(self.nlp)
 
